--- conflicted
+++ resolved
@@ -21,12 +21,6 @@
 #ifndef _aspect_material_model_visco_plastic_h
 #define _aspect_material_model_visco_plastic_h
 
-<<<<<<< HEAD
-#include <aspect/material_model/interface.h>
-#include <aspect/material_model/rheology/strain_dependent.h>
-#include <aspect/material_model/rheology/friction_options.h>
-=======
->>>>>>> 6f2f2644
 #include <aspect/simulator_access.h>
 #include <aspect/material_model/interface.h>
 #include <aspect/material_model/equation_of_state/multicomponent_incompressible.h>
@@ -41,86 +35,6 @@
     using namespace dealii;
 
     /**
-<<<<<<< HEAD
-     * Additional output fields for the plastic parameters weakened (or hardened)
-     * by strain to be added to the MaterialModel::MaterialModelOutputs structure
-     * and filled in the MaterialModel::Interface::evaluate() function.
-     */
-    template <int dim>
-    class PlasticAdditionalOutputs : public NamedAdditionalMaterialOutputs<dim>
-    {
-      public:
-        PlasticAdditionalOutputs(const unsigned int n_points);
-
-        std::vector<double> get_nth_output(const unsigned int idx) const override;
-
-        /**
-         * Cohesions at the evaluation points passed to
-         * the instance of MaterialModel::Interface::evaluate() that fills
-         * the current object.
-         */
-        std::vector<double> cohesions;
-
-        /**
-         * Internal angles of friction at the evaluation points passed to
-         * the instance of MaterialModel::Interface::evaluate() that fills
-         * the current object.
-         */
-        std::vector<double> friction_angles;
-
-        /**
-         * The area where the viscous stress exceeds the plastic yield stress,
-         * and viscosity is rescaled back to the yield envelope.
-         */
-        std::vector<double> yielding;
-
-        /**
-         * The value of the rate and state friction parameter a.
-         */
-        std::vector<double> RSF_a;
-
-        /**
-         * The value of the rate and state friction parameter b.
-         */
-        std::vector<double> RSF_b;
-
-        /**
-         * The value of the rate and state friction parameter L, the critical
-         * slip distance.
-         */
-        std::vector<double> RSF_L;
-
-        /**
-         * Object for computing the friction dependence of the rheology model.
-         */
-        Rheology::FrictionOptions<dim> friction_options;
-    };
-
-
-    /**
-       * A data structure with the output of calculate_isostrain_viscosities.
-       */
-    struct IsostrainViscosities
-    {
-      /**
-       * The composition viscosity.
-       */
-      std::vector<double> composition_viscosities;
-
-      /**
-       * The composition yielding.
-       */
-      std::vector<bool> composition_yielding;
-
-      /**
-       * the current angle of friction
-       */
-      std::vector<double> current_friction_angles;
-    };
-
-    /**
-=======
->>>>>>> 6f2f2644
      * A material model combining viscous and plastic deformation, with
      * the option to also include viscoelastic deformation.
      *
@@ -344,137 +258,10 @@
 
         std::vector<double> thermal_conductivities;
 
-<<<<<<< HEAD
+        /**
+         * Object for computing the equation of state.
+         */
         EquationOfState::MulticomponentIncompressible<dim> equation_of_state;
-
-        /**
-         * Enumeration for selecting which viscosity averaging scheme to use.
-         */
-        MaterialUtilities::CompositionalAveragingOperation viscosity_averaging;
-
-        /**
-         * Enumeration for selecting which type of viscous flow law to use.
-         * Select between diffusion, dislocation or composite.
-         */
-        enum ViscosityScheme
-        {
-          diffusion,
-          dislocation,
-          frank_kamenetskii,
-          composite
-        } viscous_flow_law;
-
-        /**
-         * Enumeration for selecting which type of yield mechanism to use.
-         * Select between Drucker Prager and stress limiter.
-         */
-        enum YieldScheme
-        {
-          stress_limiter,
-          drucker_prager
-        } yield_mechanism;
-
-        /**
-         * Whether to allow negative pressures to be used in the computation
-         * of plastic yield stresses and viscosities. If false, the minimum
-         * pressure in the plasticity formulation will be set to zero.
-         */
-        bool allow_negative_pressures_in_plasticity;
-
-        /**
-         * This function calculates viscosities assuming that all the compositional fields
-         * experience the same strain rate (isostrain).
-         */
-        IsostrainViscosities
-        calculate_isostrain_viscosities ( const MaterialModel::MaterialModelInputs<dim> &in,
-                                          const unsigned int i,
-                                          const std::vector<double> &volume_fractions,
-                                          const ViscosityScheme &viscous_type,
-                                          const YieldScheme &yield_type,
-                                          typename DoFHandler<dim>::active_cell_iterator current_cell,
-                                          const std::vector<double> &phase_function_values = std::vector<double>()) const;
-
-
-        /**
-         * A function that fills the plastic additional output in the
-         * MaterialModelOutputs object that is handed over, if it exists.
-         * Does nothing otherwise.
-         */
-        void fill_plastic_outputs (const unsigned int point_index,
-                                   const std::vector<double> &volume_fractions,
-                                   const bool plastic_yielding,
-                                   const std::vector<double> &phase_function_values,
-                                   const MaterialModel::MaterialModelInputs<dim> &in,
-                                   MaterialModel::MaterialModelOutputs<dim> &out) const;
-
-        /**
-         * A function that fills the viscosity derivatives in the
-         * MaterialModelOutputs object that is handed over, if they exist.
-         * Does nothing otherwise.
-         */
-        void compute_viscosity_derivatives(const unsigned int point_index,
-                                           const std::vector<double> &volume_fractions,
-                                           const std::vector<double> &composition_viscosities,
-                                           const MaterialModel::MaterialModelInputs<dim> &in,
-                                           MaterialModel::MaterialModelOutputs<dim> &out,
-                                           const std::vector<double> &phase_function_values = std::vector<double>()) const;
-
-
-=======
->>>>>>> 6f2f2644
-        /**
-         * Object for computing the equation of state.
-         */
-<<<<<<< HEAD
-        ComponentMask get_volumetric_composition_mask() const;
-
-        std::vector<double> exponents_stress_limiter;
-
-        /**
-         * temperature gradient added to temperature used in the flow law.
-         */
-        double adiabatic_temperature_gradient_for_viscosity;
-
-        Rheology::StrainDependent<dim> strain_rheology;
-
-        Rheology::FrictionOptions<dim> friction_options;
-
-        /**
-         * Objects for computing viscous creep viscosities.
-         */
-        Rheology::DiffusionCreep<dim> diffusion_creep;
-        Rheology::DislocationCreep<dim> dislocation_creep;
-        std::unique_ptr<Rheology::FrankKamenetskii<dim> > frank_kamenetskii_rheology;
-
-        /**
-         * Whether to include peierls creep in the constitutive formulation.
-         */
-        bool use_peierls_creep;
-
-        /**
-         * Objects for computing peierls creep viscosities.
-         */
-        std::unique_ptr<Rheology::PeierlsCreep<dim> > peierls_creep;
-
-        /**
-         * Object for computing the viscosity multiplied by a constant prefactor.
-         * This multiplication step is done just prior to calculating the effective
-         * viscoelastic viscosity or plastic viscosity.
-         */
-        Rheology::ConstantViscosityPrefactors<dim> constant_viscosity_prefactors;
-
-        /*
-         * Objects for computing plastic stresses, viscosities, and additional outputs
-         */
-        Rheology::DruckerPrager<dim> drucker_prager_plasticity;
-
-        /*
-         * Input parameters for the drucker prager plasticity.
-         */
-        Rheology::DruckerPragerParameters drucker_prager_parameters;
-=======
-        EquationOfState::MulticomponentIncompressible<dim> equation_of_state;
->>>>>>> 6f2f2644
 
         /**
          * Object that handles phase transitions.

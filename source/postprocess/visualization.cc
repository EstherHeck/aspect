//-------------------------------------------------------------
//    $Id$
//
//    Copyright (C) 2011, 2012 by the authors of the ASPECT code
//
//-------------------------------------------------------------

#include <aspect/postprocess/visualization.h>
#include <aspect/simulator.h>
#include <aspect/global.h>

#include <deal.II/dofs/dof_tools.h>
#include <deal.II/numerics/data_out.h>

#include <boost/archive/text_oarchive.hpp>
#include <boost/archive/text_iarchive.hpp>


namespace aspect
{
  namespace Postprocess
  {
    namespace internal
    {
      /**
       * A class derived from DataPostprocessor that takes an output vector and
       * computes a number of derived statistics from that.
       *
       * The member functions are all implementations of those declared in the base
       * class. See there for their meaning.
       */
      template <int dim>
      class Postprocessor : public DataPostprocessor<dim>
      {
        public:
          Postprocessor (const unsigned int                   partition,
                         const double                         minimal_pressure,
                         const double                         convert_output_to_years,
                         const MaterialModel::Interface<dim> &material_model,
                         const AdiabaticConditions<dim>      &adiabatic_conditions);

          virtual
          void
          compute_derived_quantities_vector (const std::vector<Vector<double> >              &uh,
                                             const std::vector<std::vector<Tensor<1,dim> > > &duh,
                                             const std::vector<std::vector<Tensor<2,dim> > > &dduh,
                                             const std::vector<Point<dim> >                  &normals,
                                             const std::vector<Point<dim> >                  &evaluation_points,
                                             std::vector<Vector<double> >                    &computed_quantities) const;

          virtual std::vector<std::string> get_names () const;

          virtual
          std::vector<DataComponentInterpretation::DataComponentInterpretation>
          get_data_component_interpretation () const;

          virtual UpdateFlags get_needed_update_flags () const;

        private:
          const unsigned int                   partition;
          const double                         minimal_pressure;
          const double                         convert_output_to_years;
          const MaterialModel::Interface<dim> &material_model;
          const AdiabaticConditions<dim>      &adiabatic_conditions;
      };


      template <int dim>
      Postprocessor<dim>::
      Postprocessor (const unsigned int                   partition,
                     const double                         minimal_pressure,
                     const double                         convert_output_to_years,
                     const MaterialModel::Interface<dim> &material_model,
                     const AdiabaticConditions<dim>      &adiabatic_conditions)
        :
        partition (partition),
        minimal_pressure (minimal_pressure),
        convert_output_to_years (convert_output_to_years),
        material_model(material_model),
        adiabatic_conditions (adiabatic_conditions)
      {}


      template <int dim>
      std::vector<std::string>
      Postprocessor<dim>::get_names() const
      {
        std::vector<std::string> solution_names (dim, "velocity");
        solution_names.push_back ("p");
        solution_names.push_back ("T");
        solution_names.push_back ("friction_heating");
        solution_names.push_back ("partition");
        solution_names.push_back ("viscosity");
        solution_names.push_back ("non_adiabatic_pressure");
        solution_names.push_back ("non_adiabatic_temperature");
        solution_names.push_back ("density");
        solution_names.push_back ("Strainrate");
        solution_names.push_back ("Vp");
        solution_names.push_back ("Vs");
        solution_names.push_back ("Phase");
        solution_names.push_back ("Cp");
        return solution_names;
      }


      template <int dim>
      std::vector<DataComponentInterpretation::DataComponentInterpretation>
      Postprocessor<dim>::
      get_data_component_interpretation () const
      {
        std::vector<DataComponentInterpretation::DataComponentInterpretation>
        interpretation (dim,
                        DataComponentInterpretation::component_is_part_of_vector);

        interpretation.push_back (DataComponentInterpretation::component_is_scalar);
        interpretation.push_back (DataComponentInterpretation::component_is_scalar);
        interpretation.push_back (DataComponentInterpretation::component_is_scalar);
        interpretation.push_back (DataComponentInterpretation::component_is_scalar);
        interpretation.push_back (DataComponentInterpretation::component_is_scalar);
        interpretation.push_back (DataComponentInterpretation::component_is_scalar);
        interpretation.push_back (DataComponentInterpretation::component_is_scalar);
        interpretation.push_back (DataComponentInterpretation::component_is_scalar);
        interpretation.push_back (DataComponentInterpretation::component_is_scalar);
        interpretation.push_back (DataComponentInterpretation::component_is_scalar);
        interpretation.push_back (DataComponentInterpretation::component_is_scalar);
        interpretation.push_back (DataComponentInterpretation::component_is_scalar);
        interpretation.push_back (DataComponentInterpretation::component_is_scalar);

        return interpretation;
      }


      template <int dim>
      UpdateFlags
      Postprocessor<dim>::get_needed_update_flags() const
      {
        return update_values | update_gradients | update_q_points;
      }


      template <int dim>
      void
      Postprocessor<dim>::
      compute_derived_quantities_vector (const std::vector<Vector<double> >              &uh,
                                         const std::vector<std::vector<Tensor<1,dim> > > &duh,
                                         const std::vector<std::vector<Tensor<2,dim> > > &/*dduh*/,
                                         const std::vector<Point<dim> >                  &/*normals*/,
                                         const std::vector<Point<dim> >                  &evaluation_points,
                                         std::vector<Vector<double> >                    &computed_quantities) const
      {
        const unsigned int n_quadrature_points = uh.size();
        Assert (duh.size() == n_quadrature_points,                  ExcInternalError());
        Assert (computed_quantities.size() == n_quadrature_points,  ExcInternalError());
        Assert (uh[0].size() == dim+2,                              ExcInternalError());

        for (unsigned int q=0; q<n_quadrature_points; ++q)
          {
            // velocity; rescale in m/year if so requested
            for (unsigned int d=0; d<dim; ++d)
              computed_quantities[q](d)
                = (uh[q](d) *
                   (convert_output_to_years == true ?
                    year_in_seconds :
                    1));

            // pressure
            const double pressure_at_surface = 1e6;
            const double pressure = (uh[q](dim)-minimal_pressure) + pressure_at_surface;
            computed_quantities[q](dim) = pressure;

            // temperature
            const double temperature = uh[q](dim+1);
            computed_quantities[q](dim+1) = temperature;

            // friction heating
            Tensor<2,dim> grad_u;
            for (unsigned int d=0; d<dim; ++d)
              grad_u[d] = duh[q][d];

            // TODO: this is the wrong formula for a compressible material
            const SymmetricTensor<2,dim> strain_rate = symmetrize (grad_u);
            computed_quantities[q](dim+2) = 2 * material_model.viscosity(temperature, pressure, evaluation_points[q]) *
                                            strain_rate * strain_rate;

            computed_quantities[q](dim+3) = partition;

            computed_quantities[q](dim+4) = material_model.viscosity(temperature,
                                                                     pressure,
                                                                     evaluation_points[q]);

            computed_quantities[q](dim+5) = pressure - adiabatic_conditions.pressure (evaluation_points[q]);

            computed_quantities[q](dim+6) = temperature -
                                            adiabatic_conditions.temperature (evaluation_points[q]);

            computed_quantities[q](dim+7) = material_model.density(temperature, pressure, evaluation_points[q]);
            computed_quantities[q](dim+8) = std::sqrt(strain_rate*strain_rate);
            computed_quantities[q](dim+9) = material_model.seismic_Vp(temperature, pressure);
            computed_quantities[q](dim+10) = material_model.seismic_Vs(temperature, pressure);
            computed_quantities[q](dim+11) = material_model.thermodynamic_phase(temperature, pressure);
            computed_quantities[q](dim+11) = material_model.specific_heat(temperature, pressure, evaluation_points[q]);
          }
      }
    }


    template <int dim>
    Visualization<dim>::Visualization ()
      :
      // the following value is later read from the input file
      output_interval (0),
      // initialize this to a nonsensical value; set it to the actual time
      // the first time around we get to check it
      next_output_time (std::numeric_limits<double>::quiet_NaN()),
      output_file_number (0)
    {}



    template <int dim>
    Visualization<dim>::~Visualization ()
    {
      // make sure a thread that may still be running in the background,
      // writing data, finishes
      background_thread.join ();
    }



    template <int dim>
    std::pair<std::string,std::string>
    Visualization<dim>::execute (TableHandler &statistics)
    {
      // if this is the first time we get here, set the next output time
      // to the current time. this makes sure we always produce data during
      // the first time step
      if (next_output_time == std::numeric_limits<double>::quiet_NaN())
        next_output_time = this->get_time();

      // see if graphical output is requested at this time
      if (this->get_time() < next_output_time)
        return std::pair<std::string,std::string>();


      internal::Postprocessor<dim> postprocessor (this->get_triangulation().locally_owned_subdomain(),
                                                  this->get_solution().block(1).minimal_value(),
                                                  this->convert_output_to_years(),
                                                  this->get_material_model(),
                                                  this->get_adiabatic_conditions());

      Vector<float> estimated_error_per_cell(this->get_triangulation().n_active_cells());
      this->get_refinement_criteria(estimated_error_per_cell);

      Vector<float> Vs_anomaly(this->get_triangulation().n_active_cells());
      this->get_Vs_anomaly(Vs_anomaly);

      // create a DataOut object on the heap; ownership of this
      // object will later be transferred to a different thread
      // that will write data in the background. the other thread
      // will then also destroy the object
      DataOut<dim> data_out;
<<<<<<< HEAD
      data_out.attach_dof_handler (this->get_dof_handler());
      data_out.add_data_vector (this->get_solution(), postprocessor);
      data_out.build_patches ();

      const std::string filename = (this->get_output_directory() +
                                    "solution-" +
                                    Utilities::int_to_string (output_file_number, 5) +
                                    "." +
                                    Utilities::int_to_string
                                    (this->get_triangulation().locally_owned_subdomain(), 4) +
                                    DataOutBase::default_suffix
                                    (DataOutBase::parse_output_format(output_format)));

      // throttle output
      const unsigned int concurrent_writers = 10;
      unsigned int myid = Utilities::MPI::this_mpi_process(MPI_COMM_WORLD);
      unsigned int nproc = Utilities::MPI::n_mpi_processes(MPI_COMM_WORLD);
      for (unsigned int i=0; i<nproc; ++i)
        {
          if (i == myid)
            {
              std::ofstream output (filename.c_str());

              if (!output)
                std::cout << "ERROR: proc " << myid << " could not create " << filename << std::endl;

              data_out.write (output,
                              DataOutBase::parse_output_format(output_format));
            }
          if (i%concurrent_writers == 0)
            {
              sleep(1);
              MPI_Barrier(MPI_COMM_WORLD);
            }
        }
=======
      data_out.attach_dof_handler (joint_dof_handler);
      data_out.add_data_vector (locally_relevant_joint_solution, postprocessor);
      data_out.add_data_vector (estimated_error_per_cell, "error_indicator");
      data_out.add_data_vector (Vs_anomaly, "Vs_anomaly");
      data_out.build_patches ();

      // put the stuff we want to write into a string object that
      // we can then write in the background
      std::string file_contents;
      {
        std::ostringstream tmp;
        data_out.write (tmp, DataOutBase::parse_output_format(output_format));
>>>>>>> a764c811

        file_contents = tmp.str();
      }

      // let the master processor write the master record for all the distributed
      // files
      if (Utilities::MPI::this_mpi_process(MPI_COMM_WORLD) == 0)
        {
          std::vector<std::string> filenames;
          for (unsigned int i=0; i<Utilities::MPI::n_mpi_processes(MPI_COMM_WORLD); ++i)
            filenames.push_back (std::string("solution-") +
                                 Utilities::int_to_string (output_file_number, 5) +
                                 "." +
                                 Utilities::int_to_string(i, 4) +
                                 DataOutBase::default_suffix
                                 (DataOutBase::parse_output_format(output_format)));
          const std::string
          pvtu_master_filename = (this->get_output_directory() +
                                  "solution-" +
                                  Utilities::int_to_string (output_file_number, 5) +
                                  ".pvtu");
          std::ofstream pvtu_master (pvtu_master_filename.c_str());
          data_out.write_pvtu_record (pvtu_master, filenames);

          const std::string
          visit_master_filename = (this->get_output_directory() +
                                   "solution-" +
                                   Utilities::int_to_string (output_file_number, 5) +
                                   ".visit");
          std::ofstream visit_master (visit_master_filename.c_str());
          data_out.write_visit_record (visit_master, filenames);
        }

      const std::string filename = (this->get_output_directory() +
                                    "solution-" +
                                    Utilities::int_to_string (output_file_number, 5) +
                                    "." +
                                    Utilities::int_to_string
                                    (this->get_triangulation().locally_owned_subdomain(), 4) +
                                    DataOutBase::default_suffix
                                    (DataOutBase::parse_output_format(output_format)));

      // wait for all previous write operations to finish, should
      // any be still active
      background_thread.join ();

      // then continue with writing our own stuff
      background_thread = Threads::new_thread (&background_writer,
                                               filename,
                                               file_contents,
//TODO: Duplicate the communicator we really use, not MPI_COMM_WORLD here
                                               Utilities::MPI::duplicate_communicator(MPI_COMM_WORLD));


      // record the file base file name in the output file
      statistics.add_value ("Visualization file name",
                            this->get_output_directory() + "solution-" +
                            Utilities::int_to_string (output_file_number, 5));

      // up the counter of the number of the file by one; also
      // up the next time we need output
      ++output_file_number;
      set_next_output_time (this->get_time());

      // return what should be printed to the screen. note that we had
      // just incremented the number, so use the previous value
      return std::make_pair (std::string ("Writing graphical output:"),
                             this->get_output_directory() +"solution-" +
                             Utilities::int_to_string (output_file_number-1, 5));
    }


    template <int dim>
    void Visualization<dim>::background_writer (const std::string filename,
                                                const std::string file_contents,
                                                MPI_Comm          communicator)
    {
      // throttle output
      const unsigned int concurrent_writers = 10;
      unsigned int myid = Utilities::MPI::this_mpi_process(communicator);
      unsigned int nproc = Utilities::MPI::n_mpi_processes(communicator);
      for (unsigned int i=0; i<nproc; ++i)
        {
          if (i == myid)
            {
              std::ofstream output (filename.c_str());
              if (!output)
                std::cout << "***** ERROR: proc " << myid
                          << " could not create " << filename
                          << " *****"
                          << std::endl;

              output << file_contents;
            }
          if (i % concurrent_writers == 0)
            {
              sleep(1);
              MPI_Barrier(communicator);
            }
        }
//TODO: delete the communicator we have been using
    }


    template <int dim>
    void
    Visualization<dim>::declare_parameters (ParameterHandler &prm)
    {
      prm.enter_subsection("Postprocess");
      {
        prm.enter_subsection("Visualization");
        {
          prm.declare_entry ("Time between graphical output", "1e8",
                             Patterns::Double (0),
                             "The time interval between each generation of "
                             "graphical output files. A value of zero indicates "
                             "that output should be generated in each time step. "
                             "Units: years if the "
                             "'Use years in output instead of seconds' parameter is set; "
                             "seconds otherwise.");

          // now also see about the file format we're supposed to write in
          prm.declare_entry ("Output format", "vtu",
                             Patterns::Selection (DataOutInterface<dim>::get_output_format_names ()),
                             "The file format to be used for graphical output.");
        }
        prm.leave_subsection();
      }
      prm.leave_subsection();
    }


    template <int dim>
    void
    Visualization<dim>::parse_parameters (ParameterHandler &prm)
    {
      prm.enter_subsection("Postprocess");
      {
        prm.enter_subsection("Visualization");
        {
          output_interval = prm.get_double ("Time between graphical output");
          output_format   = prm.get ("Output format");
        }
        prm.leave_subsection();
      }
      prm.leave_subsection();
    }


    template <int dim>
    template <class Archive>
    void Visualization<dim>::serialize (Archive &ar, const unsigned int)
    {
      ar &next_output_time
      & output_file_number;
    }


    template <int dim>
    void
    Visualization<dim>::save (std::map<std::string, std::string> &status_strings) const
    {
      std::ostringstream os;
      boost::archive::text_oarchive oa (os);
      oa << (*this);

      status_strings["Visualization"] = os.str();
    }


    template <int dim>
    void
    Visualization<dim>::load (const std::map<std::string, std::string> &status_strings)
    {
      // see if something was saved
      if (status_strings.find("Visualization") != status_strings.end())
        {
          std::istringstream is (status_strings.find("Visualization")->second);
          boost::archive::text_iarchive ia (is);
          ia >> (*this);
        }

      // set next output time to something useful
      next_output_time = 0;
      set_next_output_time (this->get_time());
    }


    template <int dim>
    void
    Visualization<dim>::set_next_output_time (const double current_time)
    {
      // if output_interval is positive, then set the next output interval to
      // a positive multiple; we need to interpret output_interval either
      // as years or as seconds
      if (output_interval > 0)
        {
          if (this->convert_output_to_years() == true)
            next_output_time = std::ceil(current_time / (output_interval * year_in_seconds)) *
                               (output_interval * year_in_seconds);
          else
            next_output_time = std::ceil(current_time / (output_interval )) *
                               (output_interval * year_in_seconds);
        }
    }
  }
}


// explicit instantiations
namespace aspect
{
  namespace Postprocess
  {
    template class Visualization<deal_II_dimension>;

    ASPECT_REGISTER_POSTPROCESSOR(Visualization,
                                  "visualization",
                                  "A postprocessor that takes the solution and writes "
                                  "it into files that can be read by a graphical "
                                  "visualization program. Additional run time parameters "
                                  "are read from the parameter subsection 'Visualization'.")
  }
}<|MERGE_RESOLUTION|>--- conflicted
+++ resolved
@@ -259,45 +259,8 @@
       // that will write data in the background. the other thread
       // will then also destroy the object
       DataOut<dim> data_out;
-<<<<<<< HEAD
       data_out.attach_dof_handler (this->get_dof_handler());
       data_out.add_data_vector (this->get_solution(), postprocessor);
-      data_out.build_patches ();
-
-      const std::string filename = (this->get_output_directory() +
-                                    "solution-" +
-                                    Utilities::int_to_string (output_file_number, 5) +
-                                    "." +
-                                    Utilities::int_to_string
-                                    (this->get_triangulation().locally_owned_subdomain(), 4) +
-                                    DataOutBase::default_suffix
-                                    (DataOutBase::parse_output_format(output_format)));
-
-      // throttle output
-      const unsigned int concurrent_writers = 10;
-      unsigned int myid = Utilities::MPI::this_mpi_process(MPI_COMM_WORLD);
-      unsigned int nproc = Utilities::MPI::n_mpi_processes(MPI_COMM_WORLD);
-      for (unsigned int i=0; i<nproc; ++i)
-        {
-          if (i == myid)
-            {
-              std::ofstream output (filename.c_str());
-
-              if (!output)
-                std::cout << "ERROR: proc " << myid << " could not create " << filename << std::endl;
-
-              data_out.write (output,
-                              DataOutBase::parse_output_format(output_format));
-            }
-          if (i%concurrent_writers == 0)
-            {
-              sleep(1);
-              MPI_Barrier(MPI_COMM_WORLD);
-            }
-        }
-=======
-      data_out.attach_dof_handler (joint_dof_handler);
-      data_out.add_data_vector (locally_relevant_joint_solution, postprocessor);
       data_out.add_data_vector (estimated_error_per_cell, "error_indicator");
       data_out.add_data_vector (Vs_anomaly, "Vs_anomaly");
       data_out.build_patches ();
@@ -308,7 +271,6 @@
       {
         std::ostringstream tmp;
         data_out.write (tmp, DataOutBase::parse_output_format(output_format));
->>>>>>> a764c811
 
         file_contents = tmp.str();
       }
